#!/usr/bin/env python
# -*- coding: utf-8 -*-

import io

from setuptools import setup

setup(
    name='block-timer',
    version='0.1.2',
    description="""Measure execution time of your code blocks""",
    long_description=io.open("README.rst", 'r', encoding="utf-8").read(),
    url='https://github.com/illagrenan/block-timer',
    license='MIT',
    author='Vasek Dohnal',
    author_email='vaclav.dohnal@gmail.com',
    packages=['block_timer'],
    install_requires=[],
    extras_require={
        ":python_version<'3.5'": ['typing'],
    },
<<<<<<< HEAD
    python_requires='~=3.4',  # See: https://www.python.org/dev/peps/pep-0440/#compatible-release
=======
    python_requires='~=3.4',
>>>>>>> 90cb49a9
    include_package_data=True,
    zip_safe=True,
    classifiers=[
        'Development Status :: 3 - Alpha',
        'Intended Audience :: Developers',
        'License :: OSI Approved :: MIT License',
        'Natural Language :: English',
        'Programming Language :: Python :: 3.4',
        'Programming Language :: Python :: 3.5',
        'Programming Language :: Python :: 3.6',
        'Programming Language :: Python :: 3.7',
        'Programming Language :: Python :: 3 :: Only',
        'Operating System :: OS Independent'
    ]
)<|MERGE_RESOLUTION|>--- conflicted
+++ resolved
@@ -19,11 +19,7 @@
     extras_require={
         ":python_version<'3.5'": ['typing'],
     },
-<<<<<<< HEAD
-    python_requires='~=3.4',  # See: https://www.python.org/dev/peps/pep-0440/#compatible-release
-=======
     python_requires='~=3.4',
->>>>>>> 90cb49a9
     include_package_data=True,
     zip_safe=True,
     classifiers=[
